[build-system]
requires = ["hatchling"]
build-backend = "hatchling.build"

[project]
name = "tikka-masalai"
version = "0.0.1"
description = "MLOPS project FIB"
authors = [
  { name = "Team Tikka MasalAI" },
]

readme = "README.md"
classifiers = [
    "Programming Language :: Python :: 3",
]
dependencies = [
    "accelerate>=0.26.0",
    "dagshub>=0.6.3",
    "dvc==3.63.0",
    "ruamel-yaml-clib==0.2.8",
    "dvc-s3>=3.2.2",
    "evaluate>=0.4.6",
    "huggingface-hub>=0.35.0",
    "ipykernel>=6.30.1",
    "ipywidgets>=8.1.7",
    "matplotlib>=3.10.6",
    "mlflow>=2,<3",
<<<<<<< HEAD
    "numpy<2.0",
=======
    "numpy<2",
>>>>>>> 8372151a
    "pandas>=2.3.2",
    "pillow>=11.3.0",
    "polars>=1.0.0",
    "pyarrow>=4.0.0,<20.0.0",
    "pytest",
    "python-dotenv",
    "ruff",
    "torch==2.2.2",
    "torchvision==0.17.2",
    "tqdm>=4.67.1",
    "transformers>=4.56.2",
<<<<<<< HEAD
    "great-expectations>=0.18.22",
    "loguru>=0.7.3",
    "deepchecks"
=======
    "pre-commit>=4.3.0",
>>>>>>> 8372151a
]
requires-python = ">=3.10,<3.13"  # Temporarily cap <3.13 because torch==2.2.2 has no cp313 wheels

# This makes src/ discoverable as a package
[tool.hatch.build.targets.wheel]
packages = ["src"]

[tool.uv]
required-environments = ["sys_platform == 'darwin' and platform_machine == 'x86_64'"]

<<<<<<< HEAD
[tool.pytest.ini_options]
pythonpath = "."
testpaths = "tests"
addopts = "--junitxml=out/tests-report.xml --cov=src --cov-report=html:reports/coverage"

[tool.coverage.run]
omit = ["src/data/validate_data.py", "src/data/gx_context_configuration.py", "src/modeling/train.py"]
=======
[tool.ruff]
line-length = 99
src = ["src", "tests"]
include = ["pyproject.toml", "src/**/*.py", "tests/**/*.py"]

[tool.ruff.lint]
extend-select = ["I"]  # Add import sorting

# Per-file ignores moved into the `lint` section (prevents deprecation warnings)
per-file-ignores = { "tests/**" = ["D101", "D102", "D103"] }

[tool.ruff.lint.isort]
known-first-party = ["src"]
force-sort-within-sections = true
>>>>>>> 8372151a

[dependency-groups]
dev = [
    "black>=25.1.0",
    "pylint>=3.3.8",
    "pytest>=8.4.2",
    "nbqa>=1.0.0",
    "pre-commit>=3.4.0",
    "pytest-cov>=7.0.0",
]
<|MERGE_RESOLUTION|>--- conflicted
+++ resolved
@@ -26,11 +26,7 @@
     "ipywidgets>=8.1.7",
     "matplotlib>=3.10.6",
     "mlflow>=2,<3",
-<<<<<<< HEAD
     "numpy<2.0",
-=======
-    "numpy<2",
->>>>>>> 8372151a
     "pandas>=2.3.2",
     "pillow>=11.3.0",
     "polars>=1.0.0",
@@ -42,13 +38,10 @@
     "torchvision==0.17.2",
     "tqdm>=4.67.1",
     "transformers>=4.56.2",
-<<<<<<< HEAD
+    "pre-commit>=4.3.0",
     "great-expectations>=0.18.22",
     "loguru>=0.7.3",
     "deepchecks"
-=======
-    "pre-commit>=4.3.0",
->>>>>>> 8372151a
 ]
 requires-python = ">=3.10,<3.13"  # Temporarily cap <3.13 because torch==2.2.2 has no cp313 wheels
 
@@ -59,15 +52,6 @@
 [tool.uv]
 required-environments = ["sys_platform == 'darwin' and platform_machine == 'x86_64'"]
 
-<<<<<<< HEAD
-[tool.pytest.ini_options]
-pythonpath = "."
-testpaths = "tests"
-addopts = "--junitxml=out/tests-report.xml --cov=src --cov-report=html:reports/coverage"
-
-[tool.coverage.run]
-omit = ["src/data/validate_data.py", "src/data/gx_context_configuration.py", "src/modeling/train.py"]
-=======
 [tool.ruff]
 line-length = 99
 src = ["src", "tests"]
@@ -82,7 +66,14 @@
 [tool.ruff.lint.isort]
 known-first-party = ["src"]
 force-sort-within-sections = true
->>>>>>> 8372151a
+
+[tool.pytest.ini_options]
+pythonpath = "."
+testpaths = "tests"
+addopts = "--junitxml=out/tests-report.xml --cov=src --cov-report=html:reports/coverage"
+
+[tool.coverage.run]
+omit = ["src/data/validate_data.py", "src/data/gx_context_configuration.py", "src/modeling/train.py"]
 
 [dependency-groups]
 dev = [
