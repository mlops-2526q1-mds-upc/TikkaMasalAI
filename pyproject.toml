--- conflicted
+++ resolved
@@ -26,12 +26,7 @@
     "ipywidgets>=8.1.7",
     "matplotlib>=3.10.6",
     "mlflow>=2,<3",
-<<<<<<< HEAD
-    "numpy<2",
-=======
-    # Torch 2.2.2 wheels are built against NumPy 1.x ABI; pin to <2 to avoid runtime errors
-    "numpy>=1.24,<2.0",
->>>>>>> d0f23362
+    "numpy>=2.2.6",
     "pandas>=2.3.2",
     "pillow>=11.3.0",
     "polars>=1.0.0",
