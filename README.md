--- conflicted
+++ resolved
@@ -48,16 +48,6 @@
 - `make format` – Auto-fix lint issues and format with Ruff
 - `make test` – Run the test suite with pytest
 
-<<<<<<< HEAD
-=======
-## Demo Video
-The following video shows our final application in action.
-
-<a href="https://youtu.be/U_t5B0_oh4Q" target="_blank">
-  <img src="res/thumbnail.png" alt="Project Demo" width="600"/>
-</a>
-
->>>>>>> 48a671df
 ## Documentation:
 - `make docs-build` – Build the docs site with MkDocs (outputs to `docs/site`)
 - `make docs-serve` – Serve docs locally at http://127.0.0.1:8001 with live reload
