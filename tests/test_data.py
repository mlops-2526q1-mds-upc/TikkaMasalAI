--- conflicted
+++ resolved
@@ -5,12 +5,6 @@
 from src.data.download_data import snapshot_download
 
 
-<<<<<<< HEAD
-def test_labels_non_empty():
-    """LABELS should contain at least one class name."""
-    assert isinstance(LABELS, list)
-    assert len(LABELS) >= 1
-=======
 @pytest.fixture
 def data_dir():
     """Fixture to provide the path to the raw data directory."""
@@ -43,5 +37,4 @@
     )
 
     # Verify that the data directory is populated
-    assert os.listdir(data_dir), "Data directory is empty after download."
->>>>>>> c71a033e
+    assert os.listdir(data_dir), "Data directory is empty after download."